# encoding: utf-8

import time
from copy import copy
import functools
from dateutil.relativedelta import relativedelta
from elements import Value, Element, Segment
import reports
import utils
import json
import logging


def immutable(method):
    @functools.wraps(method)
    def wrapped_method(self, *vargs, **kwargs):
        obj = self.clone()
        method(obj, *vargs, **kwargs)
        return obj

    return wrapped_method


class Query(object):
    """ An object to query the Reporting API for Adobe Analytics.

    Methods in this object are chainable. For example
    >>>  report = report.element("page").element("prop1").
        metric("pageviews").granularity("day").run()
    Making it easy to create a report.
    """

    GRANULARITY_LEVELS = ['hour', 'day', 'week', 'month', 'quarter', 'year']

    def __init__(self, suite):
        """ Setup the basic structure of the report query. """
        self.log = logging.getLogger(__name__)
        self.suite = suite
        self.raw = {}
        #Put the report suite in so the user can print
        #the raw query and have it work as is
        self.raw['reportSuiteID'] = str(self.suite.id)
        self.id = None
        self.report = reports.Report
        self.method = "Get"

    def _normalize_value(self, value, category):
        if isinstance(value, Value):
            return value
        else:
            return getattr(self.suite, category)[value]

    def _serialize_value(self, value, category):
        return self._normalize_value(value, category).serialize()

    def _serialize_values(self, values, category):
        if not isinstance(values, list):
            values = [values]

        return [self._serialize_value(value, category) for value in values]

    def _serialize(self, obj):
        if isinstance(obj, list):
            return [self._serialize(el) for el in obj]
        elif isinstance(obj, Value):
            return obj.serialize()
        else:
            return obj

    def clone(self):
        """ Return a copy of the current object. """
        query = Query(self.suite)
        query.raw = copy(self.raw)
        query.report = self.report
        return query

    @immutable
    def range(self, start, stop=None, months=0, days=0, granularity=None):
        """
        Define a date range for the report.

        * start -- The start date of the report. If stop is not present
            it is assumed to be the to and from dates.
        * stop (optional) -- the end date of the report (inclusive).
        * months (optional, named) -- months to run used for relative dates
        * days (optional, named)-- days to run used for relative dates)
        * granulartiy (optional, named) -- set the granularity for the report
        """
        start = utils.date(start)
        stop = utils.date(stop)

        if days or months:
            stop = start + relativedelta(days=days-1, months=months)
        else:
            stop = stop or start

        if start == stop:
            self.raw['date'] = start.isoformat()
        else:
            self.raw.update({
                'dateFrom': start.isoformat(),
                'dateTo': stop.isoformat(),
            })

        if granularity:
            self.granularity(granularity)

        return self

    @immutable
    def granularity(self, granularity):
        """ Set the granulartiy for the report. """
        if granularity not in self.GRANULARITY_LEVELS:
                levels = ", ".join(self.GRANULARITY_LEVELS)
                raise ValueError("Granularity should be one of: " + levels)

        self.raw['dateGranularity'] = granularity

        return self

    @immutable
    def set(self, key=None, value=None, **kwargs):
        """
        Set a custom property in the report

        `set` is a way to add raw properties to the request,
        for features that python-omniture does not support but the
        SiteCatalyst API does support. For convenience's sake,
        it will serialize Value and Element objects but will
        leave any other kind of value alone.
        """

        if key and value:
            self.raw[key] = self._serialize(value)
        elif key or kwargs:
            properties = key or kwargs
            for key, value in properties.items():
                self.raw[key] = self._serialize(value)
        else:
            raise ValueError("Query#set requires a key and value, \
                             a properties dictionary or keyword arguments.")

        return self

    @immutable
<<<<<<< HEAD
    def filter(self, segment=None, segments=None, **kwargs):
=======
    def filter(self, segment=None, segments=None):
>>>>>>> 207adfce
        """ Set Add a segment to the report. """
        # It would appear to me that 'segment_id' has a strict subset
        # of the functionality of 'segments', but until I find out for
        # sure, I'll provide both options.
        if not self.raw.has_key('segments'):
            self.raw['segments'] = []
        
        if segments:
            self.raw['segments'].append(self._serialize_values(segments, 'segments'))
        elif segment:
            self.raw['segments'].append({"id":self._normalize_value(segment,
                                                           'segments').id})
<<<<<<< HEAD
        elif kwargs:
            self.raw['segments'].append(kwargs)
=======
>>>>>>> 207adfce
        else:
            raise ValueError()

        return self

    @immutable
    def element(self, element, **kwargs):
        """
        Add an element to the report.

        This method is intended to be called multiple time. Each time it will
            add an element as a breakdown
        After the first element, each additional element is considered
            a breakdown
        """
        if self.raw.get('elements', None) == None:
            self.raw['elements'] = []

        element = self._serialize_value(element, 'elements')

        if kwargs != None:
            element.update(kwargs)
        self.raw['elements'].append(element)

        #TODO allow this method to accept a list
        return self

    @immutable
    def breakdown(self, element, **kwargs):
        """ Pass through for element. Adds an element to the report. """
        return self.element(element, **kwargs)

    @immutable
    def metric(self, metric):
        """
        Add an metric to the report.

        This method is intended to be called multiple time.
            Each time a metric will be added to the report
        """
        if self.raw.get('metrics', None) == None:
            self.raw['metrics'] = []
        self.raw['metrics'].append(self._serialize_value(metric, 'metrics'))
        #self.raw['metrics'] = self._serialize_values(metric, 'metrics')
        #TODO allow this metric to accept a list
        return self

    @immutable
    def sortBy(self, metric):
        """ Specify the sortBy Metric """
        self.raw['sortBy'] = metric
        return self

    @immutable
    def currentData(self):
        """ Set the currentData flag """
        self.raw['currentData'] = True
        return self

    # TODO: data warehouse reports are a work in progress
    @immutable
    def data(self, metrics, breakdowns):
        self.report = reports.DataWarehouseReport
        self.raw['metrics'] = self._serialize_values(metrics, 'metrics')
        # TODO: haven't figured out how breakdowns work yet
        self.raw['breakdowns'] = False
        return self

    def build(self):
        """ Return the report descriptoin as an object """
        if self.report == reports.DataWarehouseReport:
            return utils.translate(self.raw, {
                'metrics': 'Metric_List',
                'breakdowns': 'Breakdown_List',
                'dateFrom': 'Date_From',
                'dateTo': 'Date_To',
                # is this the correct mapping?
                'date': 'Date_Preset',
                'dateGranularity': 'Date_Granularity',
                })
        else:
            return {'reportDescription': self.raw}

    def queue(self):
        """ Submits the report to the Queue on the Adobe side. """
        q = self.build()
        self.log.debug("Suite Object: %s  Method: %s, Query %s",
                       self.suite, self.report.method, q)
        self.id = self.suite.request('Report',
                                     self.report.method,
                                     q)['reportID']
        return self

    def probe(self, fn, heartbeat=None, interval=1, soak=False):
        """ Evaluate the response of a report"""
        status = 'not ready'
        while status == 'not ready':
            if heartbeat:
                heartbeat()
            time.sleep(interval)

            #Loop until the report is done
            #(No longer raises the ReportNotReadyError)
            try:
                response = fn()
                status = 'done'
                return response
            except reports.ReportNotReadyError:
                status = 'not ready'
               # if not soak and status not in ['not ready', 'done', 'ready']:
                    #raise reports.InvalidReportError(response)

            #Use a back off up to five minutes to play nice with the APIs
            if interval < 300:
                interval = round(interval * 1.5)
            self.log.debug("Check Interval: %s seconds", interval)

    # only for SiteCatalyst queries
    def sync(self, heartbeat=None, interval=1):
        """ Run the report synchronously,"""
        if not self.id:
            self.queue()

        # this looks clunky, but Omniture sometimes reports a report
        # as ready when it's really not
        get_report = lambda: self.suite.request('Report',
                                                'Get',
                                                {'reportID': self.id})
        response = self.probe(get_report, heartbeat, interval)
        return self.report(response, self)

    #shortcut to run a report immediately
    def run(self):
        """Shortcut for sync(). Runs the current report synchronously. """
        return self.sync()

    # only for SiteCatalyst queries
    def async(self, callback=None, heartbeat=None, interval=1):
        if not self.id:
            self.queue()

        raise NotImplementedError()

    # only for Data Warehouse queries
    def request(self, name='python-omniture query', ftp=None, email=None):
        raise NotImplementedError()

    def cancel(self):
        """ Cancels a the report from the Queue on the Adobe side. """
        if self.report == reports.DataWarehouseReport:
            return self.suite.request('DataWarehouse',
                                      'CancelRequest',
                                      {'Request_Id': self.id})
        else:
            return self.suite.request('Report',
                                      'CancelReport',
                                      {'reportID': self.id})

    def __str__(self):
        return json.dumps(self.build(), indent=4, separators=(',', ': '))<|MERGE_RESOLUTION|>--- conflicted
+++ resolved
@@ -143,11 +143,7 @@
         return self
 
     @immutable
-<<<<<<< HEAD
     def filter(self, segment=None, segments=None, **kwargs):
-=======
-    def filter(self, segment=None, segments=None):
->>>>>>> 207adfce
         """ Set Add a segment to the report. """
         # It would appear to me that 'segment_id' has a strict subset
         # of the functionality of 'segments', but until I find out for
@@ -160,11 +156,10 @@
         elif segment:
             self.raw['segments'].append({"id":self._normalize_value(segment,
                                                            'segments').id})
-<<<<<<< HEAD
+
         elif kwargs:
             self.raw['segments'].append(kwargs)
-=======
->>>>>>> 207adfce
+
         else:
             raise ValueError()
 
